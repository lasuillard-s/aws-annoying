{
  "[python]": {
    "editor.codeActionsOnSave": {
      "source.fixAll": "explicit"
    },
    "editor.defaultFormatter": "charliermarsh.ruff",
    "editor.formatOnSave": true
  },
  "autoDocstring.docstringFormat": "google-notypes",
  "cSpell.words": [
<<<<<<< HEAD
    "Deregistering",
    "localstack"
=======
    "localstack",
    "Tampermonkey"
>>>>>>> 5cf35947
  ],
  "editor.formatOnSave": true,
  "files.eol": "\n",
  "files.exclude": {
    ".mypy_cache": true,
    ".pytest_cache": true,
    ".ruff_cache": true,
    ".venv": true,
    "**/__pycache__": true
  },
  "files.insertFinalNewline": true,
  "json.format.enable": true,
  "mypy-type-checker.path": [
    "${workspaceFolder}/.venv/bin/mypy"
  ],
  "python.defaultInterpreterPath": "${workspaceFolder}/.venv/bin/python",
  "python.testing.pytestArgs": [
    "--no-cov", // https://code.visualstudio.com/docs/python/testing#_pytest-configuration-settings
    "-vv",
    "--snapshot-update"
  ],
  "python.testing.pytestEnabled": true,
  "python.testing.unittestEnabled": false,
  "yaml.format.enable": true
}<|MERGE_RESOLUTION|>--- conflicted
+++ resolved
@@ -8,13 +8,9 @@
   },
   "autoDocstring.docstringFormat": "google-notypes",
   "cSpell.words": [
-<<<<<<< HEAD
     "Deregistering",
-    "localstack"
-=======
     "localstack",
     "Tampermonkey"
->>>>>>> 5cf35947
   ],
   "editor.formatOnSave": true,
   "files.eol": "\n",
