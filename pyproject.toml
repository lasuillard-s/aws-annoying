[project]
name = "aws-annoying"
description = "Utils to handle some annoying AWS tasks."
version = "0.2.1"
authors = [{ name = "Yuchan Lee", email = "lasuillard@gmail.com" }]
readme = "README.md"
license = "MIT"
requires-python = ">=3.9, <4.0"
dependencies = [
  "boto3>=1.37.1",
  "requests>=2.32.3",
  "tqdm>=4.67.1",
  "typer>=0.15.1",
  "pydantic>=2.10.6",
]

[project.scripts]
"aws-annoying" = "aws_annoying.main:entrypoint"

[project.optional-dependencies]
dev = [
  "boto3-stubs[ecs,secretsmanager,ssm,sts,ec2]>=1.37.1",
  "mypy~=1.15.0",
<<<<<<< HEAD
  "ruff~=0.9.9",
  "types-requests>=2.31.0.6",
=======
  "ruff>=0.9.9,<0.12.0",
>>>>>>> 5cf35947
]
test = [
  "coverage>=7.6,<7.9",
  "moto[secretsmanager,server,ssm,ecs]~=5.1.1",
  "pytest~=8.3.2",
  "pytest-cov~=6.0.0",
  "pytest-env~=1.1.1",
  "pytest-snapshot>=0.9.0",
  "pytest-sugar~=1.0.0",
  "pytest-xdist>=3.6.1",
  "testcontainers[localstack]>=4.9.2",
]

[project.urls]
Homepage = "https://github.com/lasuillard/aws-annoying"
Repository = "https://github.com/lasuillard/aws-annoying.git"
Issues = "https://github.com/lasuillard/aws-annoying/issues"

[build-system]
requires = ["hatchling"]
build-backend = "hatchling.build"

[tool.hatch.build.targets.wheel]
packages = ["aws_annoying"]

[tool.ruff]
target-version = "py39"
line-length = 120

[tool.ruff.lint]
select = ["ALL"]
ignore = [
  "FIX",
  "TD003",
  "ANN401",
  "D100",
  "D105",
  "D106",
  "ANN204",
  "UP007",  # Available in Python 3.10+
]

[tool.ruff.lint.extend-per-file-ignores]
"__init__.py" = ["D104"]
"tests/*" = ["D", "S101", "PLR2004", "SLF001"]
"scripts/*" = ["INP001", "T201"]

[tool.ruff.lint.pydocstyle]
convention = "google"

[tool.mypy]
python_version = "3.9"
exclude = ['^\.venv/*']
namespace_packages = true
check_untyped_defs = true
disallow_untyped_defs = true
ignore_missing_imports = true
warn_unused_ignores = true
warn_redundant_casts = true
warn_unused_configs = true
warn_return_any = true
show_error_codes = true
strict_optional = true
no_implicit_reexport = true

[tool.pytest.ini_options]
addopts = [
  "--numprocesses=auto",
  "--strict-markers",
  "--doctest-modules",
  "--cov",
  "--cov-report=term",
  "--cov-report=xml",
  "--show-capture=no",
  "--junitxml=junit.xml",
  "--allow-snapshot-deletion",
  "-m",
  "not windows and not macos",
]
testpaths = ["tests"]
filterwarnings = ["ignore::DeprecationWarning::"]
markers = [
  "unit: Isolated unit tests",
  "integration: Integration tests",
  "macos: macOS specific test",
  "windows: Windows specific test",
]

[tool.coverage.run]
include = ["aws_annoying/*"]
omit = ["*tests*"]
branch = true
parallel = true

[tool.coverage.report]
skip_empty = true
show_missing = true
exclude_lines = ["pragma: no cover", "if TYPE_CHECKING"]<|MERGE_RESOLUTION|>--- conflicted
+++ resolved
@@ -21,12 +21,8 @@
 dev = [
   "boto3-stubs[ecs,secretsmanager,ssm,sts,ec2]>=1.37.1",
   "mypy~=1.15.0",
-<<<<<<< HEAD
-  "ruff~=0.9.9",
+  "ruff>=0.9.9,<0.12.0",
   "types-requests>=2.31.0.6",
-=======
-  "ruff>=0.9.9,<0.12.0",
->>>>>>> 5cf35947
 ]
 test = [
   "coverage>=7.6,<7.9",
