--- conflicted
+++ resolved
@@ -26,13 +26,8 @@
 ]
 test = [
   "coverage>=7.6,<7.9",
-<<<<<<< HEAD
   "moto[secretsmanager,server,ssm,ecs]~=5.1.8",
-  "pytest~=8.3.2",
-=======
-  "moto[secretsmanager,server,ssm,ecs]~=5.1.1",
   "pytest>=8.3.2,<8.5.0",
->>>>>>> 8d9e3d3b
   "pytest-cov>=6.0,<6.2",
   "pytest-env~=1.1.1",
   "pytest-snapshot>=0.9.0",
