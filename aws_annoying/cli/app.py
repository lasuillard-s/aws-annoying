from __future__ import annotations

import importlib.metadata
import logging
import logging.config
from typing import Optional

import typer
from rich import print  # noqa: A004
from rich.console import Console
from rich.highlighter import ReprHighlighter
from rich.theme import Theme

logger = logging.getLogger(__name__)

app = typer.Typer(
    pretty_exceptions_short=True,
    pretty_exceptions_show_locals=False,
    rich_markup_mode="rich",
    no_args_is_help=True,
)


def show_version(value: Optional[bool]) -> None:
    """Show the version of the application."""
    if not value:
        return

    print(importlib.metadata.version("aws-annoying"))
    raise typer.Exit(0)


@app.callback()
def main(  # noqa: D103
    ctx: typer.Context,
    *,
    version: Optional[bool] = typer.Option(  # noqa: ARG001
        None,
        "--version",
        is_eager=True,
        callback=show_version,
        help="Show the version and exit.",
    ),
    quiet: bool = typer.Option(
        False,  # noqa: FBT003
        help="Disable outputs.",
    ),
    verbose: bool = typer.Option(
        False,  # noqa: FBT003
        help="Enable verbose outputs.",
    ),
    dry_run: bool = typer.Option(
        False,  # noqa: FBT003
        help="Enable dry-run mode. If enabled, certain commands will avoid making changes.",
    ),
) -> None:
    log_level = logging.DEBUG if verbose else logging.INFO
    console = _get_console()
    logging_config: logging.config._DictConfigArgs = {
        "version": 1,
        "disable_existing_loggers": False,
        "formatters": {
            "rich": {
                "format": "%(message)s",
                "datefmt": "[%X]",
            },
        },
        "handlers": {
            "null": {
                "class": "logging.NullHandler",
            },
            "rich": {
                "class": "aws_annoying.cli.logging_handler.RichLogHandler",
                "formatter": "rich",
                "console": console,
            },
        },
        "root": {
            "handlers": ["null"],
        },
        "loggers": {
            "aws_annoying": {
                "level": log_level,
                "handlers": ["rich"],
                "propagate": True,
            },
        },
    }
    if quiet:
        logging_config["loggers"]["aws_annoying"]["level"] = logging.CRITICAL

    logging.config.dictConfig(logging_config)

    # Global flags
    ctx.meta["dry_run"] = dry_run
<<<<<<< HEAD


def _get_console() -> Console:
    theme = Theme(
        {
            "repr.arn": "bold orange3",
            "repr.constant": "bold blue",
        },
    )
    return Console(soft_wrap=True, emoji=False, highlighter=CustomHighlighter(), theme=theme)


class CustomHighlighter(ReprHighlighter):
    """Custom highlighter to handle additional patterns."""

    highlights = [  # noqa: RUF012
        *ReprHighlighter.highlights,
        # AWS Resource Name; https://docs.aws.amazon.com/IAM/latest/UserGuide/reference-arns.html
        # NOTE: Quite simplified regex, may not cover all cases.
        r"(?P<arn>\barn:[0-9a-zA-Z/+=,\.@_\-:]+\b)",
        # Constants
        r"(?P<constant>\b[A-Z_]+\b)",
    ]
=======
    if dry_run:
        logger.warning("Dry run mode enabled. Some operation may behave differently to avoid making changes.")
>>>>>>> bd51bc6e
<|MERGE_RESOLUTION|>--- conflicted
+++ resolved
@@ -93,7 +93,8 @@
 
     # Global flags
     ctx.meta["dry_run"] = dry_run
-<<<<<<< HEAD
+    if dry_run:
+        logger.warning("Dry run mode enabled. Some operation may behave differently to avoid making changes.")
 
 
 def _get_console() -> Console:
@@ -116,8 +117,4 @@
         r"(?P<arn>\barn:[0-9a-zA-Z/+=,\.@_\-:]+\b)",
         # Constants
         r"(?P<constant>\b[A-Z_]+\b)",
-    ]
-=======
-    if dry_run:
-        logger.warning("Dry run mode enabled. Some operation may behave differently to avoid making changes.")
->>>>>>> bd51bc6e
+    ]