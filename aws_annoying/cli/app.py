--- conflicted
+++ resolved
@@ -16,7 +16,7 @@
 
 @app.callback()
 def main(  # noqa: D103
-<<<<<<< HEAD
+    ctx: typer.Context,
     *,
     quiet: bool = typer.Option(
         False,  # noqa: FBT003
@@ -25,6 +25,10 @@
     verbose: bool = typer.Option(
         False,  # noqa: FBT003
         help="Enable verbose outputs.",
+    ),
+    dry_run: bool = typer.Option(
+        False,  # noqa: FBT003
+        help="Enable dry-run mode. If enabled, certain commands will avoid making changes.",
     ),
 ) -> None:
     log_level = logging.DEBUG if verbose else logging.INFO
@@ -63,13 +67,6 @@
         logging_config["loggers"]["aws_annoying"]["level"] = logging.CRITICAL
 
     logging.config.dictConfig(logging_config)
-=======
-    ctx: typer.Context,
-    *,
-    dry_run: bool = typer.Option(
-        False,  # noqa: FBT003
-        help="Enable dry-run mode. If enabled, certain commands will avoid making changes.",
-    ),
-) -> None:
-    ctx.meta["dry_run"] = dry_run
->>>>>>> 4b4bf5c7
+
+    # Global flags
+    ctx.meta["dry_run"] = dry_run