# flake8: noqa: B008
from __future__ import annotations

import logging
import os
import subprocess
from io import StringIO
from typing import NoReturn, Optional

import typer
from rich.console import Console
from rich.table import Table

from aws_annoying.variable_loader import VariableLoader

from .app import app

logger = logging.getLogger(__name__)


@app.command(
    context_settings={
        # Allow extra arguments for user provided command
        "allow_extra_args": True,
        "ignore_unknown_options": True,
    },
)
def load_variables(  # noqa: PLR0913
    ctx: typer.Context,
    *,
    arns: list[str] = typer.Option(
        [],
        metavar="ARN",
        help=(
            "ARNs of the secret or parameter to load."
            " The variables are loaded in the order of the ARNs,"
            " overwriting the variables with the same name in the order of the ARNs."
        ),
    ),
    env_prefix: Optional[str] = typer.Option(
        None,
        help="Prefix of the environment variables to load the ARNs from.",
        show_default=False,
    ),
    overwrite_env: bool = typer.Option(
        False,  # noqa: FBT003
        help="Overwrite the existing environment variables with the same name.",
    ),
<<<<<<< HEAD
    dry_run: bool = typer.Option(
        False,  # noqa: FBT003
        help="Print the progress only. Neither load variables nor run the command.",
=======
    quiet: bool = typer.Option(
        False,  # noqa: FBT003
        help="Suppress all outputs from this command.",
>>>>>>> 4b4bf5c7
    ),
    replace: bool = typer.Option(
        True,  # noqa: FBT003
        help=(
            "Replace the current process (`os.execvpe`) with the command."
            " If disabled, run the command as a `subprocess`."
        ),
    ),
) -> NoReturn:
    """Wrapper command to run command with variables from AWS resources injected as environment variables.

    This script is intended to be used in the ECS environment, where currently AWS does not support
    injecting whole JSON dictionary of secrets or parameters as environment variables directly.

    It first loads the variables from the AWS sources then runs the command with the variables injected as environment variables.

    In addition to `--arns` option, you can provide ARNs as the environment variables by providing `--env-prefix`.
    For example, if you have the following environment variables:

    ```shell
    export LOAD_AWS_CONFIG__001_app_config=arn:aws:secretsmanager:...
    export LOAD_AWS_CONFIG__002_db_config=arn:aws:ssm:...
    ```

    You can run the following command:

    ```shell
    aws-annoying load-variables --env-prefix LOAD_AWS_CONFIG__ -- ...
    ```

    The variables are loaded in the order of option provided, overwriting the variables with the same name in the order of the ARNs.
    Existing environment variables are preserved by default, unless `--overwrite-env` is provided.
    """  # noqa: E501
<<<<<<< HEAD
=======
    dry_run = ctx.meta["dry_run"]
    console = Console(quiet=quiet, emoji=False)

>>>>>>> 4b4bf5c7
    command = ctx.args
    if not command:
        logger.warning("No command provided. Exiting...")
        raise typer.Exit(0)

    # Mapping of the ARNs by index (index used for ordering)
    map_arns_by_index = {str(idx): arn for idx, arn in enumerate(arns)}
    if env_prefix:
        logger.info("Loading ARNs from environment variables with prefix: %r", env_prefix)
        arns_env = {
            key.removeprefix(env_prefix): value for key, value in os.environ.items() if key.startswith(env_prefix)
        }
        logger.info("Found %d sources from environment variables.", len(arns_env))
        map_arns_by_index = arns_env | map_arns_by_index

    # Briefly show the ARNs
    table = Table("Index", "ARN")
    for idx, arn in sorted(map_arns_by_index.items()):
        table.add_row(idx, arn)

    # Workaround: The logger cannot directly handle the rich table output.
    with StringIO() as file:
        Console(file=file, emoji=False).print(table)
        table_str = file.getvalue().rstrip()
        logger.info(table_str)

    # Retrieve the variables
<<<<<<< HEAD
    loader = VariableLoader(dry_run=dry_run)
    logger.info("Retrieving variables from AWS resources...")
=======
    loader = VariableLoader()
    console.print("🔍 Retrieving variables from AWS resources...")
>>>>>>> 4b4bf5c7
    if dry_run:
        logger.warning("Dry run mode enabled. Variables won't be loaded from AWS.")

    try:
        variables, load_stats = loader.load(map_arns_by_index)
    except Exception as exc:  # noqa: BLE001
        logger.error("Failed to load the variables: %s", exc)  # noqa: TRY400
        raise typer.Exit(1) from None

    logger.info("Retrieved %d secrets and %d parameters.", load_stats["secrets"], load_stats["parameters"])

    # Prepare the environment variables
    env = os.environ.copy()
    if overwrite_env:
        env.update(variables)
    else:
        # Update variables, preserving the existing ones
        for key, value in variables.items():
            env.setdefault(key, str(value))

    # Run the command with the variables injected as environment variables, replacing current process
    logger.info("Running the command: [bold orchid]%s[/bold orchid]", " ".join(command))
    if replace:  # pragma: no cover (not coverable)
        os.execvpe(command[0], command, env=env)  # noqa: S606
        # The above line should never return

    result = subprocess.run(command, env=env, check=False)  # noqa: S603
    raise typer.Exit(result.returncode)<|MERGE_RESOLUTION|>--- conflicted
+++ resolved
@@ -25,7 +25,7 @@
         "ignore_unknown_options": True,
     },
 )
-def load_variables(  # noqa: PLR0913
+def load_variables(
     ctx: typer.Context,
     *,
     arns: list[str] = typer.Option(
@@ -45,16 +45,6 @@
     overwrite_env: bool = typer.Option(
         False,  # noqa: FBT003
         help="Overwrite the existing environment variables with the same name.",
-    ),
-<<<<<<< HEAD
-    dry_run: bool = typer.Option(
-        False,  # noqa: FBT003
-        help="Print the progress only. Neither load variables nor run the command.",
-=======
-    quiet: bool = typer.Option(
-        False,  # noqa: FBT003
-        help="Suppress all outputs from this command.",
->>>>>>> 4b4bf5c7
     ),
     replace: bool = typer.Option(
         True,  # noqa: FBT003
@@ -88,12 +78,8 @@
     The variables are loaded in the order of option provided, overwriting the variables with the same name in the order of the ARNs.
     Existing environment variables are preserved by default, unless `--overwrite-env` is provided.
     """  # noqa: E501
-<<<<<<< HEAD
-=======
     dry_run = ctx.meta["dry_run"]
-    console = Console(quiet=quiet, emoji=False)
 
->>>>>>> 4b4bf5c7
     command = ctx.args
     if not command:
         logger.warning("No command provided. Exiting...")
@@ -121,13 +107,8 @@
         logger.info(table_str)
 
     # Retrieve the variables
-<<<<<<< HEAD
-    loader = VariableLoader(dry_run=dry_run)
+    loader = VariableLoader()
     logger.info("Retrieving variables from AWS resources...")
-=======
-    loader = VariableLoader()
-    console.print("🔍 Retrieving variables from AWS resources...")
->>>>>>> 4b4bf5c7
     if dry_run:
         logger.warning("Dry run mode enabled. Variables won't be loaded from AWS.")
 
